extern crate bindgen;

use std::env;
use std::path::PathBuf;

fn main() {
    if cfg!(target_os = "linux") {
        generate_linux_bindings();
    } else if cfg!(target_os = "macos") {
        generate_macos_bindings();
    }
}

fn generate_linux_bindings() {
    let bindings = bindgen::Builder::default()
        .header("./src/linux/bindings.h")
        .whitelist_function("dl_iterate_phdr")
        .whitelist_type(r#"Elf\d*.*"#)
        .whitelist_var("PT_.*")
        .generate()
        .expect("Should generate linux FFI bindings OK");

    let out_path = PathBuf::from(env::var("OUT_DIR").unwrap());
    bindings
        .write_to_file(out_path.join("linux_bindings.rs"))
        .expect("Should write linux_bindings.rs OK");
}

fn generate_macos_bindings() {
    let bindings = bindgen::Builder::default()
        .header("./src/macos/bindings.h")
<<<<<<< HEAD
        .whitelisted_function("_dyld_.*")
        .whitelisted_type("mach_header.*")
        .whitelisted_type("load_command.*")
        .whitelisted_type("segment_command.*")
        .whitelisted_type("section.*")
        .whitelisted_var("MH_MAGIC.*")
        .whitelisted_var("LC_SEGMENT.*")
=======
        .whitelist_function("_dyld_.*")
        .whitelist_type("mach_header.*")
        .whitelist_type("load_command.*")
        .whitelist_type("uuid_command.*")
        .whitelist_type("segment_command.*")
        .whitelist_var("MH_MAGIC.*")
        .whitelist_var("LC_SEGMENT.*")
        .whitelist_var("LC_UUID.*")
>>>>>>> 0c91beb5
        .generate()
        .expect("Should generate macOS FFI bindings OK");

    let out_path = PathBuf::from(env::var("OUT_DIR").unwrap());
    bindings
        .write_to_file(out_path.join("macos_bindings.rs"))
        .expect("Should write macos_bindings.rs OK");
}<|MERGE_RESOLUTION|>--- conflicted
+++ resolved
@@ -29,24 +29,15 @@
 fn generate_macos_bindings() {
     let bindings = bindgen::Builder::default()
         .header("./src/macos/bindings.h")
-<<<<<<< HEAD
-        .whitelisted_function("_dyld_.*")
-        .whitelisted_type("mach_header.*")
-        .whitelisted_type("load_command.*")
-        .whitelisted_type("segment_command.*")
-        .whitelisted_type("section.*")
-        .whitelisted_var("MH_MAGIC.*")
-        .whitelisted_var("LC_SEGMENT.*")
-=======
         .whitelist_function("_dyld_.*")
         .whitelist_type("mach_header.*")
         .whitelist_type("load_command.*")
         .whitelist_type("uuid_command.*")
         .whitelist_type("segment_command.*")
+        .whitelist_type("section.*")
         .whitelist_var("MH_MAGIC.*")
         .whitelist_var("LC_SEGMENT.*")
         .whitelist_var("LC_UUID.*")
->>>>>>> 0c91beb5
         .generate()
         .expect("Should generate macOS FFI bindings OK");
 
