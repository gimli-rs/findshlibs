//! # `findshlibs`
//!
//! Find the set of shared libraries (and current executable) currently mapped
//! into this process with a cross platform API.
//!
//! The API entry point is the `TargetSharedLibrary` type and its
//! `SharedLibrary::each` trait method implementation.
//!
//! ## Example
//!
//! Here is an example program that prints out each shared library that is
//! loaded in the process, and the addresses where each of its segments are
//! mapped into memory.
//!
//! ```
//! extern crate findshlibs;
//! use findshlibs::{NamedMemoryRange, SharedLibrary, TargetSharedLibrary};
//!
//! fn main() {
//!     TargetSharedLibrary::each(|shlib| {
//!         println!("{}", shlib.name().to_string_lossy());
//!
//!         for segment in shlib.segments() {
//!             println!(
//!                 "    {}: segment {}",
//!                 segment.actual_virtual_memory_address(shlib),
//!                 segment.name().to_string_lossy()
//!             );
//!         }
//!     });
//! }
//! ```
//!
//! Here is an example program that finds the addresses where the `.eh_frame_hdr`
//! exception handling sections are mapped into memory:
//!
//! ```
//! extern crate findshlibs;
//! use findshlibs::{NamedMemoryRange, SharedLibrary, TargetSharedLibrary};
//!
//! fn main() {
//!     TargetSharedLibrary::each(|shlib| {
//!         println!("{}", shlib.name().to_string_lossy());
//!
//!         if let Some(eh_frame_hdr) = shlib.eh_frame_hdr() {
//!             println!(
//!                 "    .eh_frame_hdr @ {}",
//!                 eh_frame_hdr.actual_virtual_memory_address(shlib),
//!             );
//!         } else {
//!             println!("    (no .eh_frame_hdr)");
//!         }
//!     });
//! }
//! ```
//!
//! ## Supported OSes
//!
//! These are the OSes that `findshlibs` currently supports:
//!
//! * Linux
//! * macOS
//!
//! If a platform is not supported then a fallback implementation is used that
//! does nothing.  To see if your platform does something at runtime the
//! `TARGET_SUPPORTED` constant can be used.
//!
//! Is your OS missing here? Send us a pull request!
//!
//! ## Addresses
//!
//! Shared libraries' addresses can be confusing. They are loaded somewhere in
//! physical memory, but we generally don't care about physical memory
//! addresses, because only the OS can see that address and in userspace we can
//! only access memory through its virtual memory address. But even "virtual
//! memory address" is ambiguous because it isn't clear whether this is the
//! address before or after the loader maps the shared library into memory and
//! performs relocation.
//!
//! To clarify between these different kinds of addresses, we borrow some
//! terminology from [LUL][]:
//!
//! > * **SVMA** ("Stated Virtual Memory Address"): this is an address of a
//! >   symbol (etc) as it is stated in the symbol table, or other
//! >   metadata, of an object.  Such values are typically small and
//! >   start from zero or thereabouts, unless the object has been
//! >   prelinked.
//! >
//! > * **AVMA** ("Actual Virtual Memory Address"): this is the address of a
//! >   symbol (etc) in a running process, that is, once the associated
//! >   object has been mapped into a process.  Such values are typically
//! >   much larger than SVMAs, since objects can get mapped arbitrarily
//! >   far along the address space.
//! >
//! > * **"Bias"**: the difference between AVMA and SVMA for a given symbol
//! >   (specifically, AVMA - SVMA).  The bias is always an integral
//! >   number of pages.  Once we know the bias for a given object's
//! >   text section (for example), we can compute the AVMAs of all of
//! >   its text symbols by adding the bias to their SVMAs.
//!
//! [LUL]: http://searchfox.org/mozilla-central/rev/13148faaa91a1c823a7d68563d9995480e714979/tools/profiler/lul/LulMain.h#17-51
#![deny(missing_docs)]

#[macro_use]
extern crate cfg_if;

#[cfg(target_os = "macos")]
#[macro_use]
extern crate lazy_static;

use std::ffi::CStr;
use std::fmt::{self, Debug};
use std::ptr;

pub mod unsupported;

cfg_if!(
    if #[cfg(target_os = "linux")] {

        pub mod linux;

        /// The [`SharedLibrary` trait](./trait.SharedLibrary.html)
        /// implementation for the target operating system.
        pub type TargetSharedLibrary<'a> = linux::SharedLibrary<'a>;

        /// An indicator if this platform is supported.
        pub const TARGET_SUPPORTED: bool = true;

    } else if #[cfg(target_os = "macos")] {

        pub mod macos;

        /// The [`SharedLibrary` trait](./trait.SharedLibrary.html)
        /// implementation for the target operating system.
        pub type TargetSharedLibrary<'a> = macos::SharedLibrary<'a>;

        /// An indicator if this platform is supported.
        pub const TARGET_SUPPORTED: bool = true;

    } else {

        /// The [`SharedLibrary` trait](./trait.SharedLibrary.html)
        /// implementation for the target operating system.
        pub type TargetSharedLibrary<'a> = unsupported::SharedLibrary<'a>;

        /// An indicator if this platform is supported.
        pub const TARGET_SUPPORTED: bool = false;

    }
);

macro_rules! simple_newtypes {
    (
        $(
            $(#[$attr:meta])*
            type $name:ident = $oldty:ty
            where
                default = $default:expr ,
                display = $format:expr ;
        )*
    ) => {
        $(
            $(#[$attr])*
            #[derive(Clone, Copy, Debug, PartialEq, Eq, PartialOrd, Ord, Hash)]
            pub struct $name(pub $oldty);

            impl Default for $name {
                #[inline]
                fn default() -> Self {
                    $name( $default )
                }
            }

            impl From<$oldty> for $name {
                fn from(x: $oldty) -> $name {
                    $name(x)
                }
            }

            impl From<$name> for $oldty {
                fn from($name(x): $name) -> $oldty {
                    x
                }
            }

            impl fmt::Display for $name {
                fn fmt(&self, f: &mut fmt::Formatter) -> fmt::Result {
                    write!(f, $format, self.0)
                }
            }
        )*
    }
}

simple_newtypes! {
    /// Stated virtual memory address.
    ///
    /// See the module documentation for details.
    type Svma = *const u8
    where
        default = ptr::null(),
        display = "{:#0p}";

    /// Actual virtual memory address.
    ///
    /// See the module documentation for details.
    type Avma = *const u8
    where
        default = ptr::null(),
        display = "{:#0p}";

    /// Virtual memory bias.
    ///
    /// See the module documentation for details.
    type Bias = isize
    where
        default = 0,
        display = "{:#x}";
}

/// A named memory range.
///
/// This trait encapsulates the operations common to both segments and sections.
pub trait NamedMemoryRange<Shlib: SharedLibrary>: Sized + Debug {
    /// Get this memory range or section's name.
    fn name(&self) -> &CStr;

    /// Get this memory range's stated virtual address of this memory range.
    ///
    /// This is the virtual memory address without the bias applied. See the
    /// module documentation for details.
    fn stated_virtual_memory_address(&self) -> Svma;

    /// Get the length of this memory range in memory (in bytes).
    fn len(&self) -> usize;

    // Provided methods.

    /// Get this section's actual virtual memory address.
    ///
    /// This is the virtual memory address with the bias applied. See the module
    /// documentation for details.
    #[inline]
    fn actual_virtual_memory_address(&self, shlib: &Shlib) -> Avma {
        let svma = self.stated_virtual_memory_address();
        let bias = shlib.virtual_memory_bias();
        Avma(unsafe { svma.0.offset(bias.0) })
    }

    /// Does this section contain the given address?
    #[inline]
    fn contains_svma(&self, address: Svma) -> bool {
        let start = self.stated_virtual_memory_address().0 as usize;
        let end = start + self.len();
        let address = address.0 as usize;
        start <= address && address < end
    }

    /// Does this section contain the given address?
    #[inline]
    fn contains_avma(&self, shlib: &Shlib, address: Avma) -> bool {
        let start = self.actual_virtual_memory_address(shlib).0 as usize;
        let end = start + self.len();
        let address = address.0 as usize;
        start <= address && address < end
    }
}

<<<<<<< HEAD
/// An `.eh_frame_hdr` section within a mapped segment.
pub trait EhFrameHdr: NamedMemoryRange<<Self as EhFrameHdr>::SharedLibrary> {
    /// The associated segment type for this `.eh_frame_hdr` section.
    type Segment: Segment<EhFrameHdr = Self>;

    /// The associated shared library type for this `.eh_frame_hdr` section.
    type SharedLibrary: SharedLibrary<EhFrameHdr = Self>;

    /// The associated `.eh_frame` section type for this section.
    type EhFrame: EhFrame<EhFrameHdr = Self>;
}

/// An `.eh_frame` section within a mapped segment.
pub trait EhFrame: NamedMemoryRange<<Self as EhFrame>::SharedLibrary> {
    /// The associated segment type for this `.eh_frame_hdr` section.
    type Segment: Segment<EhFrame = Self>;

    /// The associated shared library type for this `.eh_frame_hdr` section.
    type SharedLibrary: SharedLibrary<EhFrame = Self>;

    /// The associated `.eh_frame_hdr` section type for this section.
    type EhFrameHdr: EhFrameHdr<EhFrame = Self>;
}

/// A mapped segment in a shared library.
pub trait Segment: NamedMemoryRange<<Self as Segment>::SharedLibrary> {
    /// The associated shared library type for this segment.
    type SharedLibrary: SharedLibrary<Segment = Self>;

    /// The associated `.eh_frame_hdr` section type for this segment.
    type EhFrameHdr: EhFrameHdr<Segment = Self>;

    /// The associated `.eh_frame` section type for this segment.
    type EhFrame: EhFrame<Segment = Self>;
=======
/// Represents an ID for a shared library.
#[derive(PartialEq, Eq, Hash)]
pub enum SharedLibraryId {
    /// A UUID (used on mac)
    Uuid([u8; 16]),
}

impl fmt::Display for SharedLibraryId {
    fn fmt(&self, f: &mut fmt::Formatter) -> fmt::Result {
        match *self {
            SharedLibraryId::Uuid(ref bytes) => {
                for (idx, byte) in bytes.iter().enumerate() {
                    if idx == 4 || idx == 6 || idx == 8 || idx == 10 {
                        try!(write!(f, "-"));
                    }
                    try!(write!(f, "{:02x}", byte));
                }
            }
        }
        Ok(())
    }
}

impl fmt::Debug for SharedLibraryId {
    fn fmt(&self, f: &mut fmt::Formatter) -> fmt::Result {
        match *self {
            SharedLibraryId::Uuid(..) => {
                write!(f, "Uuid(\"{}\")", self)?;
            }
        }
        Ok(())
    }
>>>>>>> 0c91beb5
}

/// A trait representing a shared library that is loaded in this process.
pub trait SharedLibrary: Sized + Debug {
    /// The associated segment type for this shared library.
    type Segment: Segment<SharedLibrary = Self>;

    /// An iterator over this shared library's segments.
    type SegmentIter: Iterator<Item = Self::Segment>;

    /// The associated `.eh_frame_hdr` section type for this shared library.
    type EhFrameHdr: EhFrameHdr<SharedLibrary = Self>;

    /// The associated `.eh_frame` section type for this shared library.
    type EhFrame: EhFrame<SharedLibrary = Self>;

    /// Get the name of this shared library.
    fn name(&self) -> &CStr;

<<<<<<< HEAD
=======
    /// Get the debug-id of this shared library if available.
    fn id(&self) -> Option<SharedLibraryId>;

    /// Iterate over this shared library's segments.
    fn segments(&self) -> Self::SegmentIter;

>>>>>>> 0c91beb5
    /// Get the bias of this shared library.
    ///
    /// See the module documentation for details.
    fn virtual_memory_bias(&self) -> Bias;

<<<<<<< HEAD
    /// Get the segments that fall within this shared library.
    fn segments(&self) -> Self::SegmentIter;

    /// Get the mapped `.eh_frame_hdr` section for this shared library, if any
    /// exists.
    fn eh_frame_hdr(&self) -> Option<Self::EhFrameHdr>;

    /// Get the mapped `.eh_frame` section for this shared library, if any
    /// exists.
    fn eh_frame(&self) -> Option<Self::EhFrame>;

    /// Iterate over the shared libraries mapped into this process and invoke
    /// `f` with each one.
    ///
    /// For example, to go through each shared library and do something with the
    /// shared library containing a given address, we might write a function
    /// like this:
    ///
    /// ```
    /// use findshlibs::{Avma, NamedMemoryRange, SharedLibrary, TargetSharedLibrary};
    /// use findshlibs::IterationControl::*;
    ///
    /// // Invoke `f` with the shared library containing `addr`, if any.
    /// fn with_shlib_containing_addr<F>(addr: *const u8, mut f: F)
    /// where
    ///     F: FnMut(&TargetSharedLibrary)
    /// {
    ///     let addr = Avma(addr);
    ///
    ///     TargetSharedLibrary::each(|shlib| {
    ///         for segment in shlib.segments() {
    ///             if segment.contains_avma(shlib, addr) {
    ///                 f(shlib);
    ///                 return Break;
    ///             }
    ///         }
    ///
    ///         Continue
    ///     });
    /// }
    /// ```
    ///
    /// If you don't need to early break out of a `SharedLibrary::each` loop,
    /// you don't need to worry about the `IterationControl` type, because of
    /// the `impl From<()> for IterationControl`. Just omit explicitly returning
    /// a value from the function, and iteration will always continue.
=======
    /// Given an AVMA within this shared library, convert it back to an SVMA by
    /// removing this shared library's bias.
    #[inline]
    fn avma_to_svma(&self, address: Avma) -> Svma {
        let bias = self.virtual_memory_bias();
        let reverse_bias = -bias.0;
        Svma(unsafe { address.0.offset(reverse_bias) })
    }

    /// Find all shared libraries in this process and invoke `f` with each one.
>>>>>>> 0c91beb5
    fn each<F, C>(f: F)
    where
        F: FnMut(&Self) -> C,
        C: Into<IterationControl>;
}

/// Control whether iteration over shared libraries should continue or stop.
///
/// If you don't need to early break out of a `SharedLibrary::each` loop, you
/// don't need to worry about this type, because of the `impl From<()> for
/// IterationControl`.
#[derive(Clone, Copy, Debug, PartialEq, Eq)]
pub enum IterationControl {
    /// Stop iteration.
    Break,
    /// Continue iteration.
    Continue,
}

impl From<()> for IterationControl {
    #[inline]
    fn from(_: ()) -> Self {
        IterationControl::Continue
    }
}

#[cfg(test)]
mod tests {
    use super::*;

    #[test]
    fn panic_in_each() {
        use std::panic;

        match panic::catch_unwind(|| {
            TargetSharedLibrary::each(|_| panic!("uh oh"));
        }) {
            Ok(()) => panic!("Expected a panic, but didn't get one"),
            Err(any) => {
                assert!(
                    any.is::<&'static str>(),
                    "panic value should be a &'static str"
                );
                assert_eq!(*any.downcast_ref::<&'static str>().unwrap(), "uh oh");
            }
        }
    }
}<|MERGE_RESOLUTION|>--- conflicted
+++ resolved
@@ -266,7 +266,6 @@
     }
 }
 
-<<<<<<< HEAD
 /// An `.eh_frame_hdr` section within a mapped segment.
 pub trait EhFrameHdr: NamedMemoryRange<<Self as EhFrameHdr>::SharedLibrary> {
     /// The associated segment type for this `.eh_frame_hdr` section.
@@ -301,7 +300,8 @@
 
     /// The associated `.eh_frame` section type for this segment.
     type EhFrame: EhFrame<Segment = Self>;
-=======
+}
+
 /// Represents an ID for a shared library.
 #[derive(PartialEq, Eq, Hash)]
 pub enum SharedLibraryId {
@@ -334,7 +334,6 @@
         }
         Ok(())
     }
->>>>>>> 0c91beb5
 }
 
 /// A trait representing a shared library that is loaded in this process.
@@ -354,21 +353,14 @@
     /// Get the name of this shared library.
     fn name(&self) -> &CStr;
 
-<<<<<<< HEAD
-=======
     /// Get the debug-id of this shared library if available.
     fn id(&self) -> Option<SharedLibraryId>;
 
-    /// Iterate over this shared library's segments.
-    fn segments(&self) -> Self::SegmentIter;
-
->>>>>>> 0c91beb5
     /// Get the bias of this shared library.
     ///
     /// See the module documentation for details.
     fn virtual_memory_bias(&self) -> Bias;
 
-<<<<<<< HEAD
     /// Get the segments that fall within this shared library.
     fn segments(&self) -> Self::SegmentIter;
 
@@ -379,6 +371,15 @@
     /// Get the mapped `.eh_frame` section for this shared library, if any
     /// exists.
     fn eh_frame(&self) -> Option<Self::EhFrame>;
+
+    /// Given an AVMA within this shared library, convert it back to an SVMA by
+    /// removing this shared library's bias.
+    #[inline]
+    fn avma_to_svma(&self, address: Avma) -> Svma {
+        let bias = self.virtual_memory_bias();
+        let reverse_bias = -bias.0;
+        Svma(unsafe { address.0.offset(reverse_bias) })
+    }
 
     /// Iterate over the shared libraries mapped into this process and invoke
     /// `f` with each one.
@@ -415,18 +416,6 @@
     /// you don't need to worry about the `IterationControl` type, because of
     /// the `impl From<()> for IterationControl`. Just omit explicitly returning
     /// a value from the function, and iteration will always continue.
-=======
-    /// Given an AVMA within this shared library, convert it back to an SVMA by
-    /// removing this shared library's bias.
-    #[inline]
-    fn avma_to_svma(&self, address: Avma) -> Svma {
-        let bias = self.virtual_memory_bias();
-        let reverse_bias = -bias.0;
-        Svma(unsafe { address.0.offset(reverse_bias) })
-    }
-
-    /// Find all shared libraries in this process and invoke `f` with each one.
->>>>>>> 0c91beb5
     fn each<F, C>(f: F)
     where
         F: FnMut(&Self) -> C,
