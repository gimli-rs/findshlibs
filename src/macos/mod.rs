--- conflicted
+++ resolved
@@ -1,13 +1,9 @@
 //! The MacOS implementation of the [SharedLibrary
 //! trait](../trait.SharedLibrary.html).
 
-<<<<<<< HEAD
-use super::{Bias, IterationControl, NamedMemoryRange, Svma};
+use super::{Bias, IterationControl, NamedMemoryRange, Svma, SharedLibraryId};
 use super::EhFrameHdr as EhFrameHdrTrait;
 use super::EhFrame as EhFrameTrait;
-=======
-use super::{Bias, IterationControl, Svma, SharedLibraryId};
->>>>>>> 0c91beb5
 use super::Segment as SegmentTrait;
 use super::SharedLibrary as SharedLibraryTrait;
 
@@ -415,14 +411,11 @@
         self.name
     }
 
-<<<<<<< HEAD
-    #[inline]
-=======
     fn id(&self) -> Option<SharedLibraryId> {
         self.segments().find_uuid().map(SharedLibraryId::Uuid)
     }
 
->>>>>>> 0c91beb5
+    #[inline]
     fn segments(&self) -> Self::SegmentIter {
         match self.header {
             MachHeader::Header32(header) => {
